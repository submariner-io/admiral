--- conflicted
+++ resolved
@@ -1,10 +1,7 @@
 * @mangelajo @tpantelis @Oats87
-<<<<<<< HEAD
 go.mod @skitt
 go.sum @skitt
-=======
 /.github/workflows/ 	@mkolesnik
 /scripts/ 		@mkolesnik
 Makefile* 		@mkolesnik
-Dockerfile.dapper 	@mkolesnik
->>>>>>> 5772f5c0
+Dockerfile.dapper 	@mkolesnik